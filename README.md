--- conflicted
+++ resolved
@@ -36,7 +36,6 @@
 npm test
 ```
 
-<<<<<<< HEAD
 Run unit tests in isolation.
 ```bash
 npm run unit-test
@@ -46,12 +45,11 @@
 ```bash
 npm run unit-test -- --watch
 ```
-=======
+
 ## Publishing to GitHub Pages
 
 You can publish the GUI to github.io so that others on the Internet can view it.
 [Read the wiki for a step-by-step guide.](https://github.com/LLK/scratch-gui/wiki/Publishing-to-GitHub-Pages)
->>>>>>> ae887aee
 
 ## Donate
 We provide [Scratch](https://scratch.mit.edu) free of charge, and want to keep it that way! Please consider making a [donation](https://secure.donationpay.org/scratchfoundation/) to support our continued engineering, design, community, and resource development efforts. Donations of any size are appreciated. Thank you!