--- conflicted
+++ resolved
@@ -6,8 +6,6 @@
 import {connect} from 'react-redux';
 
 import {getEventXY} from '../lib/touch-utils';
-
-import {connect} from 'react-redux';
 
 import StageComponent from '../components/stage/stage.jsx';
 
@@ -38,13 +36,10 @@
             mouseDownTimeoutId: null,
             mouseDownPosition: null,
             isDragging: false,
+            isZoomed: false,
             dragOffset: null,
             dragId: null,
-<<<<<<< HEAD
-            isZoomed: false
-=======
             colorInfo: null
->>>>>>> 79689da9
         };
     }
     componentDidMount () {
@@ -54,7 +49,6 @@
         this.renderer = new Renderer(this.canvas);
         this.props.vm.attachRenderer(this.renderer);
     }
-<<<<<<< HEAD
     componentWillReceiveProps (nextProps) {
         const {
             isZoomed
@@ -64,18 +58,10 @@
     }
     shouldComponentUpdate (nextProps, nextState) {
         return this.props.width !== nextProps.width ||
-               this.props.height !== nextProps.height ||
-               this.state.isZoomed !== nextState.isZoomed;
-    }
-    componentDidUpdate () {
-        this.updateRect();
-        this.renderer.resize(this.rect.width, this.rect.height);
-=======
-    shouldComponentUpdate (nextProps, nextState) {
-        return this.props.width !== nextProps.width ||
             this.props.height !== nextProps.height ||
             this.props.isColorPicking !== nextProps.isColorPicking ||
-            this.state.colorInfo !== nextState.colorInfo;
+            this.state.colorInfo !== nextState.colorInfo ||
+            this.state.isZoomed !== nextState.isZoomed;
     }
     componentDidUpdate (prevProps) {
         if (this.props.isColorPicking && !prevProps.isColorPicking) {
@@ -83,7 +69,8 @@
         } else if (!this.props.isColorPicking && prevProps.isColorPicking) {
             this.stopColorPickingLoop();
         }
->>>>>>> 79689da9
+        this.updateRect();
+        this.renderer.resize(this.rect.width, this.rect.height);
     }
     componentWillUnmount () {
         this.detachMouseEvents(this.canvas);
@@ -272,13 +259,10 @@
         return (
             <StageComponent
                 canvasRef={this.setCanvas}
-<<<<<<< HEAD
+                colorInfo={this.state.colorInfo}
                 height={this.props.height}
                 isZoomed={this.state.isZoomed}
                 width={this.props.width}
-=======
-                colorInfo={this.state.colorInfo}
->>>>>>> 79689da9
                 onDoubleClick={this.handleDoubleClick}
                 {...props}
             />
@@ -288,26 +272,17 @@
 
 Stage.propTypes = {
     height: PropTypes.number,
-<<<<<<< HEAD
+    isColorPicking: PropTypes.bool,
     isZoomed: PropTypes.bool,
-=======
-    isColorPicking: PropTypes.bool,
     onActivateColorPicker: PropTypes.func,
     onDeactivateColorPicker: PropTypes.func,
->>>>>>> 79689da9
     vm: PropTypes.instanceOf(VM).isRequired,
     width: PropTypes.number
 };
 
 const mapStateToProps = state => ({
-<<<<<<< HEAD
+    isColorPicking: state.colorPicker.active,
     isZoomed: state.isZoomed
-});
-
-export default connect(
-    mapStateToProps
-=======
-    isColorPicking: state.colorPicker.active
 });
 
 const mapDispatchToProps = dispatch => ({
@@ -318,5 +293,4 @@
 export default connect(
     mapStateToProps,
     mapDispatchToProps
->>>>>>> 79689da9
 )(Stage);