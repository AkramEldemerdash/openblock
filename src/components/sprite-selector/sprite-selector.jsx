import PropTypes from 'prop-types';
import React from 'react';
import classNames from 'classnames';
import {defineMessages, injectIntl, intlShape} from 'react-intl';

import Box from '../box/box.jsx';
import SpriteInfo from '../../containers/sprite-info.jsx';
import SpriteSelectorItem from '../../containers/sprite-selector-item.jsx';
import ActionMenu from '../action-menu/action-menu.jsx';

import styles from './sprite-selector.css';

import cameraIcon from '../action-menu/icon--camera.svg';
import fileUploadIcon from '../action-menu/icon--file-upload.svg';
import paintIcon from '../action-menu/icon--paint.svg';
import spriteIcon from '../action-menu/icon--sprite.svg';
import surpriseIcon from '../action-menu/icon--surprise.svg';

const messages = defineMessages({
    addSpriteFromLibrary: {
        id: 'gui.spriteSelector.addSpriteFromLibrary',
        description: 'Button to add a sprite in the target pane from library',
        defaultMessage: 'Sprite Library'
    },
    addSpriteFromPaint: {
        id: 'gui.spriteSelector.addSpriteFromPaint',
        description: 'Button to add a sprite in the target pane from paint',
        defaultMessage: 'Paint'
    },
    addSpriteFromSurprise: {
        id: 'gui.spriteSelector.addSpriteFromSurprise',
        description: 'Button to add a random sprite in the target pane',
        defaultMessage: 'Surprise'
    },
    addSpriteFromFile: {
        id: 'gui.spriteSelector.addSpriteFromFile',
        description: 'Button to add a sprite in the target pane from file',
        defaultMessage: 'Coming Soon'
    },
    addSpriteFromCamera: {
        id: 'gui.spriteSelector.addSpriteFromCamera',
        description: 'Button to add a sprite in the target pane from camera',
        defaultMessage: 'Coming Soon'
    }
});

const SpriteSelectorComponent = function (props) {
    const {
        editingTarget,
        hoveredTarget,
        intl,
        onChangeSpriteDirection,
        onChangeSpriteName,
        onChangeSpriteSize,
        onChangeSpriteVisibility,
        onChangeSpriteX,
        onChangeSpriteY,
        onDeleteSprite,
        onDuplicateSprite,
        onNewSpriteClick,
        onSurpriseSpriteClick,
        onPaintSpriteClick,
        onSelectSprite,
        raised,
        selectedId,
        sprites,
        ...componentProps
    } = props;
    let selectedSprite = sprites[selectedId];
    let spriteInfoDisabled = false;
    if (typeof selectedSprite === 'undefined') {
        selectedSprite = {};
        spriteInfoDisabled = true;
    }
    return (
        <Box
            className={styles.spriteSelector}
            {...componentProps}
        >

            <SpriteInfo
                direction={selectedSprite.direction}
                disabled={spriteInfoDisabled}
                name={selectedSprite.name}
                size={selectedSprite.size}
                visible={selectedSprite.visible}
                x={selectedSprite.x}
                y={selectedSprite.y}
                onChangeDirection={onChangeSpriteDirection}
                onChangeName={onChangeSpriteName}
                onChangeSize={onChangeSpriteSize}
                onChangeVisibility={onChangeSpriteVisibility}
                onChangeX={onChangeSpriteX}
                onChangeY={onChangeSpriteY}
            />

            <Box className={styles.scrollWrapper}>
                <Box className={styles.itemsWrapper}>
                    {Object.keys(sprites)
                        // Re-order by list order
                        .sort((id1, id2) => sprites[id1].order - sprites[id2].order)
                        .map(id => sprites[id])
                        .map(sprite => (
                            <SpriteSelectorItem
                                assetId={sprite.costume && sprite.costume.assetId}
                                className={hoveredTarget.sprite === sprite.id &&
                                    sprite.id !== editingTarget &&
                                    hoveredTarget.receivedBlocks ?
                                    classNames(styles.sprite, styles.receivedBlocks) :
                                    raised && sprite.id !== editingTarget ?
                                        classNames(styles.sprite, styles.raised) : styles.sprite}
                                id={sprite.id}
                                key={sprite.id}
                                name={sprite.name}
                                selected={sprite.id === selectedId}
                                onClick={onSelectSprite}
                                onDeleteButtonClick={onDeleteSprite}
                                onDuplicateButtonClick={onDuplicateSprite}
                            />
                        ))
                    }
                </Box>
            </Box>
            <ActionMenu
                className={styles.addButton}
                img={spriteIcon}
                moreButtons={[
                    {
                        title: intl.formatMessage(messages.addSpriteFromCamera),
                        img: cameraIcon
                    }, {
                        title: intl.formatMessage(messages.addSpriteFromFile),
                        img: fileUploadIcon
                    }, {
                        title: intl.formatMessage(messages.addSpriteFromSurprise),
                        img: surpriseIcon,
                        onClick: onSurpriseSpriteClick // TODO need real function for this
                    }, {
                        title: intl.formatMessage(messages.addSpriteFromPaint),
                        img: paintIcon,
                        onClick: onPaintSpriteClick // TODO need real function for this
                    }
                ]}
                title={intl.formatMessage(messages.addSpriteFromLibrary)}
                onClick={onNewSpriteClick}
            />
        </Box>
    );
};

SpriteSelectorComponent.propTypes = {
    editingTarget: PropTypes.string,
    hoveredTarget: PropTypes.shape({
        hoveredSprite: PropTypes.string,
        receivedBlocks: PropTypes.bool
    }),
    intl: intlShape.isRequired,
    onChangeSpriteDirection: PropTypes.func,
    onChangeSpriteName: PropTypes.func,
    onChangeSpriteSize: PropTypes.func,
    onChangeSpriteVisibility: PropTypes.func,
    onChangeSpriteX: PropTypes.func,
    onChangeSpriteY: PropTypes.func,
    onDeleteSprite: PropTypes.func,
    onDuplicateSprite: PropTypes.func,
    onNewSpriteClick: PropTypes.func,
    onPaintSpriteClick: PropTypes.func,
    onSelectSprite: PropTypes.func,
<<<<<<< HEAD
    raised: PropTypes.bool,
=======
    onSurpriseSpriteClick: PropTypes.func,
>>>>>>> 3c373832
    selectedId: PropTypes.string,
    sprites: PropTypes.shape({
        id: PropTypes.shape({
            costume: PropTypes.shape({
                url: PropTypes.string,
                name: PropTypes.string.isRequired,
                bitmapResolution: PropTypes.number.isRequired,
                rotationCenterX: PropTypes.number.isRequired,
                rotationCenterY: PropTypes.number.isRequired
            }),
            name: PropTypes.string.isRequired,
            order: PropTypes.number.isRequired
        })
    })
};

export default injectIntl(SpriteSelectorComponent);<|MERGE_RESOLUTION|>--- conflicted
+++ resolved
@@ -166,11 +166,8 @@
     onNewSpriteClick: PropTypes.func,
     onPaintSpriteClick: PropTypes.func,
     onSelectSprite: PropTypes.func,
-<<<<<<< HEAD
+    onSurpriseSpriteClick: PropTypes.func,
     raised: PropTypes.bool,
-=======
-    onSurpriseSpriteClick: PropTypes.func,
->>>>>>> 3c373832
     selectedId: PropTypes.string,
     sprites: PropTypes.shape({
         id: PropTypes.shape({
