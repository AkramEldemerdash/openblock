--- conflicted
+++ resolved
@@ -51,754 +51,6 @@
 
     <div id="blocks"></div>
 
-<<<<<<< HEAD
-    <xml id="toolbox" style="display: none">
-        <category name="Motion" colour="#4C97FF">
-        <block type="motion_movesteps">
-          <value name="STEPS">
-            <shadow type="math_number">
-              <field name="NUM">10</field>
-            </shadow>
-          </value>
-        </block>
-        <block type="motion_turnright">
-          <value name="DEGREES">
-            <shadow type="math_number">
-              <field name="NUM">15</field>
-            </shadow>
-          </value>
-        </block>
-        <block type="motion_turnleft">
-          <value name="DEGREES">
-            <shadow type="math_number">
-              <field name="NUM">15</field>
-            </shadow>
-          </value>
-        </block>
-        <block type="motion_pointindirection">
-          <value name="DIRECTION">
-            <shadow type="math_angle">
-              <field name="NUM">90</field>
-            </shadow>
-          </value>
-        </block>
-        <block type="motion_pointtowards">
-          <value name="TOWARDS">
-            <shadow type="motion_pointtowards_menu">
-            </shadow>
-          </value>
-        </block>
-        <block type="motion_gotoxy">
-          <value name="X">
-            <shadow type="math_number">
-              <field name="NUM">0</field>
-            </shadow>
-          </value>
-          <value name="Y">
-            <shadow type="math_number">
-              <field name="NUM">0</field>
-            </shadow>
-          </value>
-        </block>
-        <block type="motion_goto">
-          <value name="TO">
-            <shadow type="motion_goto_menu">
-            </shadow>
-          </value>
-        </block>
-        <block type="motion_glidesecstoxy">
-          <value name="SECS">
-            <shadow type="math_number">
-              <field name="NUM">1</field>
-            </shadow>
-          </value>
-          <value name="X">
-            <shadow type="math_number">
-              <field name="NUM">0</field>
-            </shadow>
-          </value>
-          <value name="Y">
-            <shadow type="math_number">
-              <field name="NUM">0</field>
-            </shadow>
-          </value>
-        </block>
-        <block type="motion_changexby">
-          <value name="DX">
-            <shadow type="math_number">
-              <field name="NUM">10</field>
-            </shadow>
-          </value>
-        </block>
-        <block type="motion_setx">
-          <value name="X">
-            <shadow type="math_number">
-              <field name="NUM">0</field>
-            </shadow>
-          </value>
-        </block>
-        <block type="motion_changeyby">
-          <value name="DY">
-            <shadow type="math_number">
-              <field name="NUM">10</field>
-            </shadow>
-          </value>
-        </block>
-        <block type="motion_sety">
-          <value name="Y">
-            <shadow type="math_number">
-              <field name="NUM">0</field>
-            </shadow>
-          </value>
-        </block>
-        <block type="motion_ifonedgebounce"></block>
-        <block type="motion_setrotationstyle">
-          <value name="STYLE">
-            <shadow type="motion_setrotationstyle_menu"></shadow>
-          </value>
-        </block>
-        <block type="motion_xposition"></block>
-        <block type="motion_yposition"></block>
-        <block type="motion_direction"></block>
-      </category>
-      <category name="Looks" colour="#9966FF">
-        <block type="looks_sayforsecs">
-          <value name="MESSAGE">
-            <shadow type="text">
-              <field name="TEXT">Hello!</field>
-            </shadow>
-          </value>
-          <value name="SECS">
-            <shadow type="math_number">
-              <field name="NUM">2</field>
-            </shadow>
-          </value>
-        </block>
-        <block type="looks_say">
-          <value name="MESSAGE">
-            <shadow type="text">
-              <field name="TEXT">Hello!</field>
-            </shadow>
-          </value>
-        </block>
-        <block type="looks_thinkforsecs">
-          <value name="MESSAGE">
-            <shadow type="text">
-              <field name="TEXT">Hmm...</field>
-            </shadow>
-          </value>
-          <value name="SECS">
-            <shadow type="math_number">
-              <field name="NUM">2</field>
-            </shadow>
-          </value>
-        </block>
-        <block type="looks_think">
-          <value name="MESSAGE">
-            <shadow type="text">
-              <field name="TEXT">Hmm...</field>
-            </shadow>
-          </value>
-        </block>
-        <block type="looks_show"></block>
-        <block type="looks_hide"></block>
-        <block type="looks_switchcostumeto">
-          <value name="COSTUME">
-            <shadow type="looks_costume"></shadow>
-          </value>
-		    </block>
-        <block type="looks_nextcostume"></block>
-        <block type="looks_nextbackdrop"></block>
-        <block type="looks_switchbackdropto">
-          <value name="BACKDROP">
-            <shadow type="looks_backdrops"></shadow>
-          </value>
-		    </block>
-        <block type="looks_switchbackdroptoandwait">
-          <value name="BACKDROP">
-            <shadow type="looks_backdrops"></shadow>
-          </value>
-		    </block>
-        <block type="looks_changeeffectby">
-          <value name="EFFECT">
-            <shadow type="looks_effectmenu"></shadow>
-          </value>
-          <value name="CHANGE">
-            <shadow type="math_number">
-              <field name="NUM">10</field>
-            </shadow>
-          </value>
-        </block>
-        <block type="looks_seteffectto">
-          <value name="EFFECT">
-            <shadow type="looks_effectmenu"></shadow>
-          </value>
-          <value name="VALUE">
-            <shadow type="math_number">
-              <field name="NUM">10</field>
-            </shadow>
-          </value>
-        </block>
-        <block type="looks_cleargraphiceffects"></block>
-        <block type="looks_changesizeby">
-          <value name="CHANGE">
-            <shadow type="math_number">
-              <field name="NUM">10</field>
-            </shadow>
-          </value>
-        </block>
-        <block type="looks_setsizeto">
-          <value name="SIZE">
-            <shadow type="math_number">
-              <field name="NUM">100</field>
-            </shadow>
-          </value>
-        </block>
-        <block type="looks_gotofront"></block>
-        <block type="looks_gobacklayers">
-          <value name="NUM">
-            <shadow type="math_integer">
-              <field name="NUM">1</field>
-            </shadow>
-          </value>
-        </block>
-        <block type="looks_costumeorder"></block>
-        <block type="looks_backdroporder"></block>
-        <block type="looks_backdropname"></block>
-        <block type="looks_size"></block>
-      </category>
-
-     <category name="Sound" colour="#D65CD6">
-
-            <block type="sound_play">
-              <value name="SOUND_MENU">
-                <shadow type="sound_sounds_option">
-                </shadow>
-              </value>
-            </block>
-            
-            <block type="sound_playuntildone">
-              <value name="SOUND_MENU">
-                <shadow type="sound_sounds_option">
-                </shadow>
-              </value>
-            </block>
-
-            <block type="sound_stopallsounds"></block>
-
-            <block type="sound_playdrumforbeats">
-              <value name="DRUMTYPE">
-                <shadow type="math_number">
-                  <field name="NUM">1</field>
-                </shadow>
-              </value>
-              <value name="BEATS">
-                <shadow type="sound_beats_menu">
-                </shadow>
-              </value>
-            </block>
-            
-            <block type="sound_restforbeats">
-              <value name="BEATS">
-                <shadow type="math_number">
-                  <field name="NUM">0.25</field>
-                </shadow>
-              </value>
-            </block>
-            
-            <block type="sound_playnoteforbeats">
-              <value name="NOTE">
-                <shadow type="math_number">
-                  <field name="NUM">60</field>
-                </shadow>
-              </value>
-              <value name="BEATS">
-                <shadow type="sound_beats_menu">
-                </shadow>
-              </value>
-            </block>
-                       
-            <block type="sound_seteffectto">
-              <value name="EFFECT">
-                <shadow type="sound_effects_menu"></shadow>
-              </value>
-              <value name="VALUE">
-                <shadow type="math_number">
-                  <field name="NUM">100</field>
-                </shadow>
-              </value>
-            </block>
-
-            <block type="sound_changeeffectby">
-              <value name="EFFECT">
-                <shadow type="sound_effects_menu"></shadow>
-              </value>
-              <value name="VALUE">
-                <shadow type="math_number">
-                  <field name="NUM">10</field>
-                </shadow>
-              </value>
-            </block>
-
-            <block type="sound_cleareffects"></block>
-            
-            <block type="sound_setinstrumentto">
-              <value name="INSTRUMENT">
-                <shadow type="math_number">
-                  <field name="NUM">1</field>
-                </shadow>
-              </value>
-            </block>
-            <block type="sound_changevolumeby">
-              <value name="VOLUME">
-                <shadow type="math_number">
-                  <field name="NUM">-10</field>
-                </shadow>
-              </value>
-            </block>
-            <block type="sound_setvolumeto">
-              <value name="VOLUME">
-                <shadow type="math_number">
-                  <field name="NUM">100</field>
-                </shadow>
-              </value>
-            </block>
-            <block type="sound_volume"></block>
-            <block type="sound_changetempoby">
-              <value name="TEMPO">
-                <shadow type="math_number">
-                  <field name="NUM">20</field>
-                </shadow>
-              </value>
-            </block>
-            <block type="sound_settempotobpm">
-              <value name="TEMPO">
-                <shadow type="math_number">
-                  <field name="NUM">60</field>
-                </shadow>
-              </value>
-            </block>
-            <block type="sound_tempo"></block>
-          </category>
-
-      <category name="Pen" colour="#00B295">
-        <block type="pen_clear"></block>
-        <block type="pen_stamp"></block>
-        <block type="pen_pendown"></block>
-        <block type="pen_penup"></block>
-        <block type="pen_setpencolortocolor">
-          <value name="COLOR">
-            <shadow type="colour_picker">
-            </shadow>
-          </value>
-		    </block>
-        <block type="pen_changepencolorby">
-          <value name="COLOR">
-            <shadow type="math_number">
-              <field name="NUM">10</field>
-            </shadow>
-          </value>
-		    </block>
-        <block type="pen_setpencolortonum">
-          <value name="COLOR">
-            <shadow type="math_number">
-              <field name="NUM">0</field>
-            </shadow>
-          </value>
-		    </block>
-        <block type="pen_changepenshadeby">
-          <value name="SHADE">
-            <shadow type="math_number">
-              <field name="NUM">10</field>
-            </shadow>
-          </value>
-		    </block>
-        <block type="pen_setpenshadeto">
-          <value name="SHADE">
-            <shadow type="math_number">
-              <field name="NUM">50</field>
-            </shadow>
-          </value>
-		    </block>
-        <block type="pen_changepensizeby">
-          <value name="SIZE">
-            <shadow type="math_number">
-              <field name="NUM">1</field>
-            </shadow>
-          </value>
-		    </block>
-        <block type="pen_setpensizeto">
-          <value name="SIZE">
-            <shadow type="math_number">
-              <field name="NUM">1</field>
-            </shadow>
-          </value>
-		    </block>
-      </category>
-      <category name="Data" colour="#FF8C1A" custom="VARIABLE">
-      </category>
-      <category name="Lists" colour="#FF8C1A">
-        <block type="data_listcontents"></block>
-        <block type="data_addtolist">
-          <value name="ITEM">
-            <shadow type="text">
-              <field name="TEXT">thing</field>
-            </shadow>
-          </value>
-        </block>
-        <block type="data_deleteoflist">
-          <value name="INDEX">
-            <shadow type="math_integer">
-              <field name="NUM">1</field>
-            </shadow>
-          </value>
-        </block>
-        <block type="data_insertatlist">
-          <value name="INDEX">
-            <shadow type="math_integer">
-              <field name="NUM">1</field>
-            </shadow>
-          </value>
-          <value name="ITEM">
-            <shadow type="text">
-              <field name="TEXT">thing</field>
-            </shadow>
-          </value>
-        </block>
-        <block type="data_replaceitemoflist">
-          <value name="INDEX">
-            <shadow type="math_integer">
-              <field name="NUM">1</field>
-            </shadow>
-          </value>
-          <value name="ITEM">
-            <shadow type="text">
-              <field name="TEXT">thing</field>
-            </shadow>
-          </value>
-        </block>
-        <block type="data_itemoflist">
-          <value name="INDEX">
-            <shadow type="math_integer">
-              <field name="NUM">1</field>
-            </shadow>
-          </value>
-        </block>
-        <block type="data_lengthoflist"></block>
-        <block type="data_listcontainsitem">
-          <value name="ITEM">
-            <shadow type="text">
-              <field name="TEXT">thing</field>
-            </shadow>
-          </value>
-        </block>
-        <block type="data_showlist"></block>
-        <block type="data_hidelist"></block>
-      </category>
-      <category name="Events" colour="#FFD500">
-        <block type="event_whenflagclicked"></block>
-        <block type="event_whenkeypressed">
-        </block>
-        <block type="event_whenthisspriteclicked"></block>
-        <block type="event_whenbackdropswitchesto">
-        </block>
-        <block type="event_whengreaterthan">
-          <value name="VALUE">
-            <shadow type="math_number">
-              <field name="NUM">10</field>
-            </shadow>
-          </value>
-        </block>
-        <block type="event_whenbroadcastreceived">
-        </block>
-        <block type="event_broadcast">
-          <value name="BROADCAST_OPTION">
-            <shadow type="event_broadcast_menu"></shadow>
-          </value>
-        </block>
-        <block type="event_broadcastandwait">
-          <value name="BROADCAST_OPTION">
-            <shadow type="event_broadcast_menu"></shadow>
-          </value>
-        </block>
-      </category>
-      <category name="Control" colour="#FFAB19">
-        <block type="control_wait">
-          <value name="DURATION">
-            <shadow type="math_positive_number">
-              <field name="NUM">1</field>
-            </shadow>
-          </value>
-        </block>
-        <block type="control_repeat">
-          <value name="TIMES">
-            <shadow type="math_whole_number">
-              <field name="NUM">10</field>
-            </shadow>
-          </value>
-        </block>
-        <block type="control_forever"></block>
-        <block type="control_if"></block>
-        <block type="control_if_else"></block>
-        <block type="control_wait_until"></block>
-        <block type="control_repeat_until"></block>
-        <block type="control_stop">
-          <value name="STOP_OPTION">
-            <shadow type="control_stop_menu"></shadow>
-          </value>
-        </block>
-        <block type="control_start_as_clone"></block>
-        <block type="control_create_clone_of">
-          <value name="CLONE_OPTION">
-            <shadow type="control_create_clone_of_menu"></shadow>
-          </value>
-        </block>
-        <block type="control_delete_this_clone"></block>
-      </category>
-      <category name="Sensing" colour="#4CBFE6">
-        <block type="sensing_touchingobject">
-          <value name="TOUCHINGOBJECTMENU">
-            <shadow type="sensing_touchingobjectmenu"></shadow>
-          </value>
-        </block>
-        <block type="sensing_touchingcolor">
-          <value name="COLOR">
-            <shadow type="colour_picker"></shadow>
-          </value>
-        </block>
-        <block type="sensing_coloristouchingcolor">
-          <value name="COLOR">
-            <shadow type="colour_picker"></shadow>
-          </value>
-          <value name="COLOR2">
-            <shadow type="colour_picker"></shadow>
-          </value>
-        </block>
-        <block type="sensing_distanceto">
-          <value name="DISTANCETOMENU">
-            <shadow type="sensing_distancetomenu"></shadow>
-          </value>
-        </block>
-        <block type="sensing_askandwait">
-          <value name="QUESTION">
-            <shadow type="text">
-              <field name="TEXT">What's your name?</field>
-            </shadow>
-          </value>
-        </block>
-  		<block type="sensing_answer"></block>
-	    <block type="sensing_keypressed">
-          <value name="KEY_OPTION">
-            <shadow type="sensing_keyoptions"></shadow>
-          </value>
-      </block>
-  		<block type="sensing_mousedown"></block>
-  		<block type="sensing_mousex"></block>
-  		<block type="sensing_mousey"></block>
-  		<block type="sensing_loudness"></block>
-	    <block type="sensing_videoon">
-          <value name="VIDEOONMENU1">
-            <shadow type="sensing_videoonmenuone"></shadow>
-          </value>
-          <value name="VIDEOONMENU2">
-            <shadow type="sensing_videoonmenutwo"></shadow>
-          </value>
-      </block>
-	    <block type="sensing_videotoggle">
-          <value name="VIDEOTOGGLEMENU">
-            <shadow type="sensing_videotogglemenu"></shadow>
-          </value>
-      </block>
-      <block type="sensing_setvideotransparency">
-        <value name="TRANSPARENCY">
-          <shadow type="math_number">
-            <field name="NUM">50</field>
-          </shadow>
-        </value>
-  		</block>
-  		<block type="sensing_timer"></block>
-  		<block type="sensing_resettimer"></block>
-      <block type="sensing_of">
-        <value name="PROPERTY">
-          <shadow type="sensing_of_property_menu"></shadow>
-        </value>
-        <value name="OBJECT">
-          <shadow type="sensing_of_object_menu"></shadow>
-        </value>
-      </block>
-  	  <block type="sensing_current">
-        <value name="CURRENTMENU">
-          <shadow type="sensing_currentmenu"></shadow>
-        </value>
-      </block>
-  		<block type="sensing_dayssince2000"></block>
-  		<block type="sensing_username"></block>
-	  </category>
-    <category name="Operators" colour="#40BF4A">
-        <block type="operator_add">
-          <value name="NUM1">
-            <shadow type="math_number">
-              <field name="NUM"></field>
-            </shadow>
-          </value>
-          <value name="NUM2">
-            <shadow type="math_number">
-              <field name="NUM"></field>
-            </shadow>
-          </value>
-        </block>
-        <block type="operator_subtract">
-          <value name="NUM1">
-            <shadow type="math_number">
-              <field name="NUM"></field>
-            </shadow>
-          </value>
-          <value name="NUM2">
-            <shadow type="math_number">
-              <field name="NUM"></field>
-            </shadow>
-          </value>
-        </block>
-        <block type="operator_multiply">
-          <value name="NUM1">
-            <shadow type="math_number">
-              <field name="NUM"></field>
-            </shadow>
-          </value>
-          <value name="NUM2">
-            <shadow type="math_number">
-              <field name="NUM"></field>
-            </shadow>
-          </value>
-        </block>
-        <block type="operator_divide">
-          <value name="NUM1">
-            <shadow type="math_number">
-              <field name="NUM"></field>
-            </shadow>
-          </value>
-          <value name="NUM2">
-            <shadow type="math_number">
-              <field name="NUM"></field>
-            </shadow>
-          </value>
-        </block>
-        <block type="operator_random">
-          <value name="FROM">
-            <shadow type="math_number">
-              <field name="NUM">1</field>
-            </shadow>
-          </value>
-          <value name="TO">
-            <shadow type="math_number">
-              <field name="NUM">10</field>
-            </shadow>
-          </value>
-        </block>
-        <block type="operator_lt">
-          <value name="OPERAND1">
-            <shadow type="text">
-              <field name="TEXT"></field>
-            </shadow>
-          </value>
-          <value name="OPERAND2">
-            <shadow type="text">
-              <field name="TEXT"></field>
-            </shadow>
-          </value>
-        </block>
-        <block type="operator_equals">
-          <value name="OPERAND1">
-            <shadow type="text">
-              <field name="TEXT"></field>
-            </shadow>
-          </value>
-          <value name="OPERAND2">
-            <shadow type="text">
-              <field name="TEXT"></field>
-            </shadow>
-          </value>
-        </block>
-        <block type="operator_gt">
-          <value name="OPERAND1">
-            <shadow type="text">
-              <field name="TEXT"></field>
-            </shadow>
-          </value>
-          <value name="OPERAND2">
-            <shadow type="text">
-              <field name="TEXT"></field>
-            </shadow>
-          </value>
-        </block>
-        <block type="operator_and"></block>
-        <block type="operator_or"></block>
-        <block type="operator_not"></block>
-        <block type="operator_join">
-          <value name="STRING1">
-            <shadow type="text">
-              <field name="TEXT">hello</field>
-            </shadow>
-          </value>
-          <value name="STRING2">
-            <shadow type="text">
-              <field name="TEXT">world</field>
-            </shadow>
-          </value>
-        </block>
-        <block type="operator_letter_of">
-          <value name="LETTER">
-            <shadow type="math_whole_number">
-              <field name="NUM">1</field>
-            </shadow>
-          </value>
-          <value name="STRING">
-            <shadow type="text">
-              <field name="TEXT">world</field>
-            </shadow>
-          </value>
-        </block>
-        <block type="operator_length">
-          <value name="STRING">
-            <shadow type="text">
-              <field name="TEXT">world</field>
-            </shadow>
-          </value>
-        </block>
-        <block type="operator_mod">
-          <value name="NUM1">
-            <shadow type="math_number">
-              <field name="NUM"></field>
-            </shadow>
-          </value>
-          <value name="NUM2">
-            <shadow type="math_number">
-              <field name="NUM"></field>
-            </shadow>
-          </value>
-        </block>
-        <block type="operator_round">
-          <value name="NUM">
-            <shadow type="math_number">
-              <field name="NUM"></field>
-            </shadow>
-          </value>
-        </block>
-        <block type="operator_mathop">
-          <value name="OPERATOR">
-            <shadow type="operator_mathop_menu"></shadow>
-          </value>
-          <value name="NUM">
-            <shadow type="math_number">
-              <field name="NUM"></field>
-            </shadow>
-          </value>
-        </block>
-      </category>
-      <category name="More Blocks" colour="#FF6680" custom="PROCEDURE"></category>
-    </xml>
-=======
->>>>>>> 352c6516
     <!-- FPS counter, Syntax highlighter, Blocks, Renderer -->
     <script src="./vendor.js"></script>
     <!-- VM Worker -->
