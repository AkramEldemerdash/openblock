--- conflicted
+++ resolved
@@ -96,13 +96,8 @@
     "redux-throttle": "0.1.1",
     "rimraf": "^2.6.1",
     "scratch-audio": "0.1.0-prerelease.20180625202813",
-<<<<<<< HEAD
-    "scratch-blocks": "0.1.0-prerelease.1531424474",
+    "scratch-blocks": "0.1.0-prerelease.1531439997",
     "scratch-l10n": "3.0.20180712200642",
-=======
-    "scratch-blocks": "0.1.0-prerelease.1531439997",
-    "scratch-l10n": "3.0.20180703181510",
->>>>>>> f1b45af7
     "scratch-paint": "0.2.0-prerelease.20180712144339",
     "scratch-render": "0.1.0-prerelease.20180618173030",
     "scratch-storage": "0.5.1",
