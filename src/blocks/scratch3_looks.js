--- conflicted
+++ resolved
@@ -330,11 +330,7 @@
 
     say (args, util) {
         // @TODO in 2.0 calling say/think resets the right/left bias of the bubble
-<<<<<<< HEAD
-        this.runtime.emit('SAY', util.target, 'say', args.MESSAGE);
-=======
         this.runtime.emit(Scratch3LooksBlocks.SAY_OR_THINK, util.target, 'say', args.MESSAGE);
->>>>>>> 772fbe1a
     }
 
     sayforsecs (args, util) {
@@ -354,11 +350,7 @@
     }
 
     think (args, util) {
-<<<<<<< HEAD
-        this.runtime.emit('SAY', util.target, 'think', args.MESSAGE);
-=======
         this.runtime.emit(Scratch3LooksBlocks.SAY_OR_THINK, util.target, 'think', args.MESSAGE);
->>>>>>> 772fbe1a
     }
 
     thinkforsecs (args, util) {
