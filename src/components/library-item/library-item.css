@import "../../css/units.css";

.library-item {
    display: flex;
    flex-direction: column;
    align-items: center;
    justify-content: center;
    flex-basis: 160px;
    max-width: 160px;
    height: 160px;
    margin: $space;
    padding: 1rem 1rem 0 1rem;
    font-family: "Helvetica Neue", Helvetica, Arial, sans-serif;
    color: #575e75;
    background: white;
    border-width: 2px;
    border-style: solid;
    border-color: #e9eef2;
    border-radius: $space;
    text-align: center;
    cursor: pointer;
}

.library-item:hover {
    border-width: 2px;
    border-color: #1dacf4;
}

<<<<<<< HEAD
.library-item.is-selected {
    border-width: 2px;
    border-color: #1dacf4;
}

=======
>>>>>>> 488ba96a
.library-item-image-container {
    height: 100px;
}

.library-item-image {
    max-width: 100%;
    max-height: 100%;
}

.library-item-name {
    width: 80%;
    margin: 0.25rem 0;
    text-align: center;

    /*
        For truncating overflowing text gracefully
        Min-width is for a bug: https://css-tricks.com/flexbox-truncated-text
    */
    overflow: hidden;
    text-overflow: ellipsis;
    white-space: nowrap;
    min-width: 0;
}<|MERGE_RESOLUTION|>--- conflicted
+++ resolved
@@ -26,14 +26,6 @@
     border-color: #1dacf4;
 }
 
-<<<<<<< HEAD
-.library-item.is-selected {
-    border-width: 2px;
-    border-color: #1dacf4;
-}
-
-=======
->>>>>>> 488ba96a
 .library-item-image-container {
     height: 100px;
 }
