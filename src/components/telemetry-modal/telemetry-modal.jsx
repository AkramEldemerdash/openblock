--- conflicted
+++ resolved
@@ -34,7 +34,7 @@
         id: 'gui.telemetryOptIn.privacyPolicyLink'
     },
     optInText: {
-        defaultMessage: 'Share my usage data with the Scratch Team',
+        defaultMessage: 'Share my usage data with the Openblock Team',
         description: 'Text for telemetry modal opt-in button',
         id: 'gui.telemetryOptIn.optInText'
     },
@@ -44,7 +44,7 @@
         id: 'gui.telemetryOptIn.optInTooltip'
     },
     optOutText: {
-        defaultMessage: 'Do not share my usage data with the Scratch Team',
+        defaultMessage: 'Do not share my usage data with the Openblock Team',
         description: 'Text for telemetry modal opt-in button',
         id: 'gui.telemetryOptIn.optOutText'
     },
@@ -53,17 +53,10 @@
         description: 'Tooltip for telemetry modal opt-out button',
         id: 'gui.telemetryOptIn.optOutTooltip'
     },
-<<<<<<< HEAD
-    yesButton: {
-        defaultMessage: "Yes, I'd like to help improve OpenBlock",
-        description: 'Text for telemetry modal opt-in button',
-        id: 'gui.telemetryOptIn.buttonTextYes'
-=======
     settingWasUpdated: {
         defaultMessage: 'Your setting was updated.',
         description: 'Message indicating that the telemetry setting was updated and saved',
         id: 'gui.telemetryOptIn.settingWasUpdated'
->>>>>>> 4ff7f94d
     },
     closeButton: {
         defaultMessage: 'Close',
@@ -156,7 +149,7 @@
                         values={{
                             privacyPolicyLink: (<a
                                 className={styles.privacyPolicyLink}
-                                href="https://scratch.mit.edu/privacy_policy/"
+                                href="https://openblock.cc/privacy_policy/"
                                 onClick={this.props.onShowPrivacyPolicy}
                                 target="_blank"
                                 rel="noopener noreferrer"
