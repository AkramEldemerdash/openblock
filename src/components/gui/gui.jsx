--- conflicted
+++ resolved
@@ -157,102 +157,6 @@
                 ) : null}
             </StageWrapper>
         ) : (
-<<<<<<< HEAD
-                <Box
-                    className={styles.pageWrapper}
-                    dir={isRtl ? 'rtl' : 'ltr'}
-                    {...componentProps}
-                >
-                    {telemetryModalVisible ? (
-                        <TelemetryModal
-                            onCancel={onTelemetryModalCancel}
-                            onOptIn={onTelemetryModalOptIn}
-                            onOptOut={onTelemetryModalOptOut}
-                            onRequestClose={onRequestCloseTelemetryModal}
-                        />
-                    ) : null}
-                    {loading ? (
-                        <Loader />
-                    ) : null}
-                    {isCreating ? (
-                        <Loader messageId="gui.loader.creating" />
-                    ) : null}
-                    {isRendererSupported ? null : (
-                        <WebGlModal isRtl={isRtl} />
-                    )}
-                    {tipsLibraryVisible ? (
-                        <TipsLibrary />
-                    ) : null}
-                    {cardsVisible ? (
-                        <Cards />
-                    ) : null}
-                    {alertsVisible ? (
-                        <Alerts className={styles.alertsContainer} />
-                    ) : null}
-                    {connectionModalVisible ? (
-                        <ConnectionModal
-                            vm={vm}
-                        />
-                    ) : null}
-                    {costumeLibraryVisible ? (
-                        <CostumeLibrary
-                            vm={vm}
-                            onRequestClose={onRequestCloseCostumeLibrary}
-                        />
-                    ) : null}
-                    {backdropLibraryVisible ? (
-                        <BackdropLibrary
-                            vm={vm}
-                            onRequestClose={onRequestCloseBackdropLibrary}
-                        />
-                    ) : null}
-                    <MenuBar
-                        accountNavOpen={accountNavOpen}
-                        authorId={authorId}
-                        authorThumbnailUrl={authorThumbnailUrl}
-                        authorUsername={authorUsername}
-                        canChangeLanguage={canChangeLanguage}
-                        canCreateCopy={canCreateCopy}
-                        canCreateNew={canCreateNew}
-                        canEditTitle={canEditTitle}
-                        canManageFiles={canManageFiles}
-                        canRemix={canRemix}
-                        canSave={canSave}
-                        canShare={canShare}
-                        className={styles.menuBarPosition}
-                        enableCommunity={enableCommunity}
-                        isShared={isShared}
-                        logo={logo}
-                        renderLogin={renderLogin}
-                        showComingSoon={showComingSoon}
-                        onClickAccountNav={onClickAccountNav}
-                        onClickLogo={onClickLogo}
-                        onCloseAccountNav={onCloseAccountNav}
-                        onLogOut={onLogOut}
-                        onOpenRegistration={onOpenRegistration}
-                        onProjectTelemetryEvent={onProjectTelemetryEvent}
-                        onSeeCommunity={onSeeCommunity}
-                        onShare={onShare}
-                        onToggleLoginOpen={onToggleLoginOpen}
-                        onUpdateProjectTitle={onUpdateProjectTitle}
-                    />
-                    <Box className={styles.bodyWrapper}>
-                        <Box className={styles.flexWrapper}>
-                            <Box className={styles.editorWrapper}>
-                                <Tabs
-                                    forceRenderTabPanel
-                                    className={tabClassNames.tabs}
-                                    selectedIndex={activeTabIndex}
-                                    selectedTabClassName={tabClassNames.tabSelected}
-                                    selectedTabPanelClassName={tabClassNames.tabPanelSelected}
-                                    onSelect={onActivateTab}
-                                >
-                                    <TabList className={tabClassNames.tabList}>
-                                        <Tab className={tabClassNames.tab}>
-                                            <img
-                                                draggable={false}
-                                                src={codeIcon}
-=======
             <Box
                 className={styles.pageWrapper}
                 dir={isRtl ? 'rtl' : 'ltr'}
@@ -363,18 +267,17 @@
                                             draggable={false}
                                             src={costumesIcon}
                                         />
-                                        {targetIsStage ? (
-                                            <FormattedMessage
-                                                defaultMessage="Backdrops"
-                                                description="Button to get to the backdrops panel"
-                                                id="gui.gui.backdropsTab"
->>>>>>> 525a7d55
-                                            />
-                                            <FormattedMessage
-                                                defaultMessage="Code"
-                                                description="Button to get to the code panel"
-                                                id="gui.gui.codeTab"
-                                            />
+                                            {targetIsStage ? (
+                                                <FormattedMessage
+                                                    defaultMessage="Backdrops"
+                                                    description="Button to get to the backdrops panel"
+                                                    id="gui.gui.backdropsTab"
+                                                />) : (
+                                                    <FormattedMessage
+                                                        defaultMessage="Code"
+                                                        description="Button to get to the code panel"
+                                                        id="gui.gui.codeTab"
+                                                    />)}
                                         </Tab>
                                         <Tab
                                             className={tabClassNames.tab}
@@ -461,6 +364,7 @@
                             {isRealTimeMode ? (
                                 <Box className={classNames(styles.stageAndTargetWrapper, styles[stageSize])}>
                                     <StageWrapper
+                                        isFullScreen={isFullScreen}
                                         isRendererSupported={isRendererSupported}
                                         isRtl={isRtl}
                                         stageSize={stageSize}
@@ -478,25 +382,6 @@
                                         <CodeEditor value={editorCode} />
                                     </Box>
                                 )}
-
-<<<<<<< HEAD
-=======
-                        <Box className={classNames(styles.stageAndTargetWrapper, styles[stageSize])}>
-                            <StageWrapper
-                                isFullScreen={isFullScreen}
-                                isRendererSupported={isRendererSupported}
-                                isRtl={isRtl}
-                                stageSize={stageSize}
-                                vm={vm}
-                            />
-                            <Box className={styles.targetWrapper}>
-                                <TargetPane
-                                    stageSize={stageSize}
-                                    vm={vm}
-                                />
-                            </Box>
->>>>>>> 525a7d55
-                        </Box>
                     </Box>
                     <DragLayer />
                 </Box>
@@ -587,10 +472,6 @@
     isCreating: false,
     isShared: false,
     loading: false,
-<<<<<<< HEAD
-    onUpdateProjectTitle: () => { },
-=======
->>>>>>> 525a7d55
     showComingSoon: false,
     stageSizeMode: STAGE_SIZE_MODES.large,
     editorCode: '',
