{
  "name": "scratch-gui",
  "version": "0.1.0",
  "description": "GraphicaL User Interface for creating and running Scratch 3.0 projects",
  "main": "./dist/scratch-gui.js",
  "scripts": {
    "build": "npm run clean && webpack --progress --colors --bail",
    "clean": "rimraf ./build && mkdirp build && rimraf ./dist && mkdirp dist",
    "deploy": "touch build/.nojekyll && gh-pages -t -d build -m \"Build for $(git log --pretty=format:%H -n1)\"",
    "prune": "./prune-gh-pages.sh",
    "i18n:push": "tx-push-src scratch-editor interface translations/en.json",
    "i18n:src": "rimraf ./translations/messages/src && babel src > tmp.js && rimraf tmp.js && build-i18n-src ./translations/messages/src ./translations/ && npm run i18n:push",
    "start": "webpack-dev-server",
    "test": "npm run test:lint && npm run test:unit && npm run build && npm run test:integration",
    "test:integration": "jest --runInBand test[\\\\/]integration",
    "test:lint": "eslint . --ext .js,.jsx",
    "test:unit": "jest test[\\\\/]unit",
    "test:smoke": "jest --runInBand test[\\\\/]smoke",
    "watch": "webpack --progress --colors --watch"
  },
  "author": "Massachusetts Institute of Technology",
  "license": "BSD-3-Clause",
  "homepage": "https://github.com/LLK/scratch-gui#readme",
  "repository": {
    "type": "git",
    "url": "git+ssh://git@github.com/LLK/scratch-gui.git"
  },
  "peerDependencies": {
    "react": "^16.0.0",
    "react-dom": "^16.0.0"
  },
  "devDependencies": {
    "@babel/cli": "^7.1.2",
    "@babel/core": "^7.1.2",
    "@babel/plugin-proposal-object-rest-spread": "^7.0.0",
    "@babel/plugin-syntax-dynamic-import": "^7.0.0",
    "@babel/plugin-transform-async-to-generator": "^7.1.0",
    "@babel/preset-env": "^7.1.0",
    "@babel/preset-react": "^7.0.0",
    "arraybuffer-loader": "^1.0.6",
    "autoprefixer": "^9.0.1",
    "babel-core": "7.0.0-bridge.0",
    "babel-eslint": "^10.0.1",
    "babel-loader": "^8.0.4",
    "base64-loader": "1.0.0",
    "bowser": "1.9.4",
    "chromedriver": "74.0.0",
    "classnames": "2.2.6",
    "computed-style-to-inline-style": "3.0.0",
    "copy-webpack-plugin": "^4.5.1",
    "core-js": "2.5.7",
    "css-loader": "^1.0.0",
    "enzyme": "^3.5.0",
    "enzyme-adapter-react-16": "1.3.0",
    "es6-object-assign": "1.1.0",
    "eslint": "^5.0.1",
    "eslint-config-scratch": "^5.0.0",
    "eslint-plugin-import": "^2.8.0",
    "eslint-plugin-react": "^7.12.4",
    "file-loader": "2.0.0",
    "get-float-time-domain-data": "0.1.0",
    "get-user-media-promise": "1.1.4",
    "gh-pages": "github:rschamp/gh-pages#publish-branch-to-subfolder",
    "html-webpack-plugin": "^3.2.0",
    "immutable": "3.8.2",
    "intl": "1.2.5",
    "jest": "^21.0.0",
    "js-base64": "2.4.9",
    "keymirror": "0.1.1",
    "lodash.bindall": "4.4.0",
    "lodash.debounce": "4.0.8",
    "lodash.defaultsdeep": "4.6.0",
    "lodash.isequal": "4.5.0",
    "lodash.omit": "4.5.0",
    "lodash.pick": "4.4.0",
    "lodash.throttle": "4.0.1",
    "minilog": "3.1.0",
    "mkdirp": "^0.5.1",
    "omggif": "1.0.9",
    "papaparse": "4.6.2",
    "postcss-import": "^12.0.0",
    "postcss-loader": "^3.0.0",
    "postcss-simple-vars": "^5.0.1",
    "prop-types": "^15.5.10",
    "query-string": "^5.1.1",
    "raf": "^3.4.0",
    "raw-loader": "^0.5.1",
    "react": "16.2.0",
    "react-contextmenu": "2.9.4",
    "react-dom": "16.2.0",
    "react-draggable": "3.0.5",
    "react-ga": "2.5.3",
    "react-intl": "2.9.0",
    "react-modal": "3.6.1",
    "react-popover": "0.5.10",
    "react-redux": "5.0.7",
    "react-responsive": "5.0.0",
    "react-style-proptype": "3.2.2",
    "react-tabs": "2.3.0",
    "react-test-renderer": "16.2.0",
    "react-tooltip": "3.8.0",
    "react-virtualized": "9.20.1",
    "redux": "3.7.2",
    "redux-mock-store": "^1.2.3",
    "redux-throttle": "0.1.1",
    "rimraf": "^2.6.1",
    "scratch-audio": "0.1.0-prerelease.20190114210212",
<<<<<<< HEAD
    "scratch-blocks": "0.1.0-prerelease.1558719162",
    "scratch-l10n": "3.3.20190529144051",
=======
    "scratch-blocks": "0.1.0-prerelease.1559136797",
    "scratch-l10n": "3.3.20190522144128",
>>>>>>> e27021cb
    "scratch-paint": "0.2.0-prerelease.20190524133325",
    "scratch-render": "0.1.0-prerelease.20190528231524",
    "scratch-storage": "1.3.2",
    "scratch-svg-renderer": "0.2.0-prerelease.20190523193400",
    "scratch-vm": "0.2.0-prerelease.20190520172914",
    "selenium-webdriver": "3.6.0",
    "startaudiocontext": "1.2.1",
    "style-loader": "^0.23.0",
    "svg-to-image": "1.1.3",
    "text-encoding": "0.7.0",
    "to-style": "1.3.3",
    "uglifyjs-webpack-plugin": "^1.2.5",
    "wav-encoder": "1.3.0",
    "web-audio-test-api": "^0.5.2",
    "webpack": "^4.6.0",
    "webpack-cli": "^3.1.0",
    "webpack-dev-server": "^3.1.3",
    "xhr": "2.5.0"
  },
  "jest": {
    "setupFiles": [
      "raf/polyfill",
      "<rootDir>/test/helpers/enzyme-setup.js"
    ],
    "testPathIgnorePatterns": [
      "src/test.js"
    ],
    "moduleNameMapper": {
      "\\.(jpg|jpeg|png|gif|eot|otf|webp|svg|ttf|woff|woff2|mp4|webm|wav|mp3|m4a|aac|oga)$": "<rootDir>/test/__mocks__/fileMock.js",
      "\\.(css|less)$": "<rootDir>/test/__mocks__/styleMock.js"
    }
  }
}<|MERGE_RESOLUTION|>--- conflicted
+++ resolved
@@ -105,13 +105,8 @@
     "redux-throttle": "0.1.1",
     "rimraf": "^2.6.1",
     "scratch-audio": "0.1.0-prerelease.20190114210212",
-<<<<<<< HEAD
-    "scratch-blocks": "0.1.0-prerelease.1558719162",
     "scratch-l10n": "3.3.20190529144051",
-=======
     "scratch-blocks": "0.1.0-prerelease.1559136797",
-    "scratch-l10n": "3.3.20190522144128",
->>>>>>> e27021cb
     "scratch-paint": "0.2.0-prerelease.20190524133325",
     "scratch-render": "0.1.0-prerelease.20190528231524",
     "scratch-storage": "1.3.2",
