--- conflicted
+++ resolved
@@ -105,13 +105,8 @@
     "scratch-audio": "0.1.0-prerelease.20181023202904",
     "scratch-blocks": "0.1.0-prerelease.1544635172",
     "scratch-l10n": "3.1.20181210144244",
-<<<<<<< HEAD
     "scratch-paint": "0.2.0-prerelease.20181212232948",
-    "scratch-render": "0.1.0-prerelease.20181127194508",
-=======
-    "scratch-paint": "0.2.0-prerelease.20181211153626",
     "scratch-render": "0.1.0-prerelease.20181212233715",
->>>>>>> 92cb5f03
     "scratch-storage": "1.2.0",
     "scratch-svg-renderer": "0.2.0-prerelease.20181212230607",
     "scratch-vm": "0.2.0-prerelease.20181210154926",
