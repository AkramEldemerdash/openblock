{
  "name": "scratch-gui",
  "version": "0.1.0",
  "description": "GraphicaL User Interface for creating and running Scratch 3.0 projects",
  "main": "./dist/scratch-gui.js",
  "scripts": {
    "build": "npm run clean && webpack --progress --colors --bail",
    "clean": "rimraf ./build && mkdirp build && rimraf ./dist && mkdirp dist",
    "deploy": "touch build/.nojekyll && gh-pages -t -d build -m \"Build for $(git log --pretty=format:%H -n1)\"",
    "prune": "./prune-gh-pages.sh",
    "i18n:src": "babel src > tmp.js && rimraf tmp.js && build-i18n-src ./translations/messages/ ./translations/",
    "start": "webpack-dev-server",
    "test": "npm run test:lint && npm run test:unit && npm run build && npm run test:integration",
    "test:integration": "jest --runInBand test[\\\\/]integration",
    "test:lint": "eslint . --ext .js,.jsx",
    "test:unit": "jest test[\\\\/]unit",
    "test:smoke": "jest --runInBand test[\\\\/]smoke",
    "watch": "webpack --progress --colors --watch"
  },
  "author": "Massachusetts Institute of Technology",
  "license": "BSD-3-Clause",
  "homepage": "https://github.com/LLK/scratch-gui#readme",
  "repository": {
    "type": "git",
    "url": "git+ssh://git@github.com/LLK/scratch-gui.git"
  },
  "peerDependencies": {
    "react": "^16.0.0",
    "react-dom": "^16.0.0"
  },
  "devDependencies": {
    "arraybuffer-loader": "^1.0.3",
    "autoprefixer": "^8.1.0",
    "babel-core": "^6.23.1",
    "babel-eslint": "^8.0.1",
    "babel-loader": "^7.1.0",
    "babel-plugin-syntax-dynamic-import": "^6.18.0",
    "babel-plugin-transform-async-to-generator": "^6.24.1",
    "babel-plugin-transform-object-rest-spread": "^6.22.0",
    "babel-preset-env": "^1.6.1",
    "babel-preset-react": "^6.22.0",
    "bowser": "1.9.3",
    "chromedriver": "2.40.0",
    "classnames": "2.2.6",
    "copy-webpack-plugin": "^4.5.1",
    "css-loader": "^0.28.11",
    "enzyme": "^3.1.0",
    "enzyme-adapter-react-16": "1.1.1",
    "es6-object-assign": "1.1.0",
    "eslint": "^4.7.1",
    "eslint-config-scratch": "^5.0.0",
    "eslint-plugin-import": "^2.8.0",
    "eslint-plugin-react": "^7.5.1",
    "file-loader": "1.1.11",
    "get-float-time-domain-data": "0.1.0",
    "get-user-media-promise": "1.1.4",
    "gh-pages": "github:rschamp/gh-pages#publish-branch-to-subfolder",
    "html-webpack-plugin": "^3.2.0",
    "immutable": "3.8.2",
    "jest": "^21.0.0",
    "keymirror": "0.1.1",
    "lodash.bindall": "4.4.0",
    "lodash.debounce": "4.0.8",
    "lodash.defaultsdeep": "4.6.0",
    "lodash.isequal": "4.5.0",
    "lodash.omit": "4.5.0",
    "lodash.pick": "4.4.0",
    "minilog": "3.1.0",
    "mkdirp": "^0.5.1",
    "postcss-import": "^11.0.0",
    "postcss-loader": "^2.1.4",
    "postcss-simple-vars": "^4.0.0",
    "prop-types": "^15.5.10",
    "raf": "^3.4.0",
    "raw-loader": "^0.5.1",
    "react": "16.2.0",
    "react-contextmenu": "2.9.2",
    "react-dom": "16.2.0",
    "react-draggable": "3.0.5",
    "react-ga": "2.5.3",
    "react-intl": "2.4.0",
    "react-intl-redux": "0.7.0",
    "react-modal": "3.4.4",
    "react-popover": "0.5.7",
    "react-redux": "5.0.7",
    "react-responsive": "4.1.0",
    "react-style-proptype": "3.2.1",
    "react-tabs": "2.2.2",
    "react-test-renderer": "16.2.0",
    "react-tooltip": "3.6.1",
    "react-virtualized": "9.19.1",
    "redux": "3.7.2",
    "redux-mock-store": "^1.2.3",
    "redux-throttle": "0.1.1",
    "rimraf": "^2.6.1",
<<<<<<< HEAD
    "scratch-audio": "0.1.0-prerelease.1528996828",
    "scratch-blocks": "0.1.0-prerelease.1529342508",
=======
    "scratch-audio": "0.1.0-prerelease.20180618171838",
    "scratch-blocks": "0.1.0-prerelease.1529329760",
>>>>>>> f2235ed7
    "scratch-l10n": "3.0.20180611175036",
    "scratch-paint": "0.2.0-prerelease.20180614161221",
    "scratch-render": "0.1.0-prerelease.20180618173030",
    "scratch-storage": "0.5.1",
    "scratch-svg-renderer": "0.2.0-prerelease.20180613184320",
    "scratch-vm": "0.1.0-prerelease.1529017807",
    "selenium-webdriver": "3.6.0",
    "startaudiocontext": "1.2.1",
    "style-loader": "^0.21.0",
    "svg-to-image": "1.1.3",
    "text-encoding": "0.6.4",
    "uglifyjs-webpack-plugin": "^1.2.5",
    "wav-encoder": "1.3.0",
    "web-audio-test-api": "^0.5.2",
    "webpack": "^4.6.0",
    "webpack-cli": "^2.0.15",
    "webpack-dev-server": "^3.1.3",
    "xhr": "2.5.0"
  },
  "jest": {
    "setupFiles": [
      "raf/polyfill",
      "<rootDir>/test/helpers/enzyme-setup.js"
    ],
    "testPathIgnorePatterns": [
      "src/test.js"
    ],
    "moduleNameMapper": {
      "\\.(jpg|jpeg|png|gif|eot|otf|webp|svg|ttf|woff|woff2|mp4|webm|wav|mp3|m4a|aac|oga)$": "<rootDir>/test/__mocks__/fileMock.js",
      "\\.(css|less)$": "<rootDir>/test/__mocks__/styleMock.js"
    }
  }
}<|MERGE_RESOLUTION|>--- conflicted
+++ resolved
@@ -93,13 +93,8 @@
     "redux-mock-store": "^1.2.3",
     "redux-throttle": "0.1.1",
     "rimraf": "^2.6.1",
-<<<<<<< HEAD
-    "scratch-audio": "0.1.0-prerelease.1528996828",
+    "scratch-audio": "0.1.0-prerelease.20180618171838",
     "scratch-blocks": "0.1.0-prerelease.1529342508",
-=======
-    "scratch-audio": "0.1.0-prerelease.20180618171838",
-    "scratch-blocks": "0.1.0-prerelease.1529329760",
->>>>>>> f2235ed7
     "scratch-l10n": "3.0.20180611175036",
     "scratch-paint": "0.2.0-prerelease.20180614161221",
     "scratch-render": "0.1.0-prerelease.20180618173030",
